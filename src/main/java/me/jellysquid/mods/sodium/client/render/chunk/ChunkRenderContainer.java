--- conflicted
+++ resolved
@@ -7,11 +7,8 @@
 import me.jellysquid.mods.sodium.client.render.chunk.passes.BlockRenderPass;
 import me.jellysquid.mods.sodium.client.render.texture.SpriteUtil;
 import me.jellysquid.mods.sodium.client.util.math.FrustumExtended;
-<<<<<<< HEAD
 import me.jellysquid.mods.sodium.common.util.DirectionUtil;
 import net.minecraft.client.render.Frustum;
-=======
->>>>>>> d3528521
 import net.minecraft.client.texture.Sprite;
 import net.minecraft.util.math.BlockPos;
 import net.minecraft.util.math.Box;
@@ -40,13 +37,9 @@
     private boolean tickable;
     private int id;
 
-<<<<<<< HEAD
     private final Box boundingBox;
 
-    public ChunkRenderContainer(ChunkRenderBackend<T> backend, SodiumWorldRenderer worldRenderer, int chunkX, int chunkY, int chunkZ) {
-=======
     public ChunkRenderContainer(ChunkRenderBackend<T> backend, SodiumWorldRenderer worldRenderer, int chunkX, int chunkY, int chunkZ, ChunkRenderColumn<T> column) {
->>>>>>> d3528521
         this.worldRenderer = worldRenderer;
 
         this.chunkX = chunkX;
@@ -55,15 +48,12 @@
 
         //noinspection unchecked
         this.graphicsStates = (T[]) Array.newInstance(backend.getGraphicsStateType(), BlockRenderPass.COUNT);
-<<<<<<< HEAD
 
         this.boundingBox = new Box(
                 this.getOriginX(), this.getOriginY(), this.getOriginZ(),
                 this.getOriginX() + 16.0, this.getOriginY() + 16.0, this.getOriginZ() + 16.0
         );
-=======
         this.column = column;
->>>>>>> d3528521
     }
 
     /**
