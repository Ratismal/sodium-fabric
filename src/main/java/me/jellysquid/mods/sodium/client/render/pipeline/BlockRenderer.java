--- conflicted
+++ resolved
@@ -23,11 +23,8 @@
 import net.minecraft.client.color.block.BlockColorProvider;
 import net.minecraft.client.render.model.BakedModel;
 import net.minecraft.client.render.model.BakedQuad;
-<<<<<<< HEAD
+import net.minecraft.client.texture.Sprite;
 import net.minecraft.util.Identifier;
-=======
-import net.minecraft.client.texture.Sprite;
->>>>>>> 9915466a
 import net.minecraft.util.math.BlockPos;
 import net.minecraft.util.math.Direction;
 import net.minecraft.util.math.Vec3d;
@@ -92,15 +89,11 @@
         List<BakedQuad> all = model.getQuads(state, null, this.random);
 
         if (!all.isEmpty()) {
-<<<<<<< HEAD
             if (!rendered) {
                 id = resolveBlockId(state);
             }
 
-            this.renderQuadList(world, state, pos, lighter, offset, buffers, all, ModelQuadFacing.NONE, id);
-=======
-            this.renderQuadList(world, state, pos, lighter, offset, buffers, all, ModelQuadFacing.UNASSIGNED);
->>>>>>> 9915466a
+            this.renderQuadList(world, state, pos, lighter, offset, buffers, all, ModelQuadFacing.UNASSIGNED, id);
 
             rendered = true;
         }
@@ -134,22 +127,15 @@
                 colorizer = this.blockColors.getColorProvider(state);
             }
 
-<<<<<<< HEAD
-            this.renderQuad(world, state, pos, sink, offset, colorizer, quad, light, blockId);
-=======
-            this.renderQuad(world, state, pos, sink, offset, colorizer, quad, light, renderData);
->>>>>>> 9915466a
+            this.renderQuad(world, state, pos, sink, offset, colorizer, quad, light, blockId, renderData);
         }
 
         sink.flush();
     }
 
     private void renderQuad(BlockRenderView world, BlockState state, BlockPos pos, ModelVertexSink sink, Vec3d offset,
-<<<<<<< HEAD
-                            BlockColorProvider colorProvider, BakedQuad bakedQuad, QuadLightData light, short blockId) {
-=======
-                            BlockColorProvider colorProvider, BakedQuad bakedQuad, QuadLightData light, ChunkRenderData.Builder renderData) {
->>>>>>> 9915466a
+                            BlockColorProvider colorProvider, BakedQuad bakedQuad, QuadLightData light, short blockId,
+                            ChunkRenderData.Builder renderData) {
         ModelQuadView src = (ModelQuadView) bakedQuad;
 
         ModelQuadOrientation order = ModelQuadOrientation.orient(light.br);
