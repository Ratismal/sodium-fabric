--- conflicted
+++ resolved
@@ -60,15 +60,7 @@
     private final ObjectArrayFIFOQueue<ChunkRenderContainer<T>> importantRebuildQueue = new ObjectArrayFIFOQueue<>();
     private final ObjectArrayFIFOQueue<ChunkRenderContainer<T>> rebuildQueue = new ObjectArrayFIFOQueue<>();
 
-<<<<<<< HEAD
     public RenderContext<T> renderContext;
-=======
-    @SuppressWarnings("unchecked")
-    private final ChunkRenderList<T>[] chunkRenderLists;
-
-    private final ObjectList<ChunkRenderContainer<T>> tickableChunks = new ObjectArrayList<>();
-    private final ObjectList<BlockEntity> visibleBlockEntities = new ObjectArrayList<>();
->>>>>>> 1df506fd
 
     private final SodiumWorldRenderer renderer;
     private final ClientWorld world;
@@ -85,11 +77,10 @@
 
     private int visibleChunkCount;
 
-<<<<<<< HEAD
     public static class RenderContext<T1 extends ChunkGraphicsState> {
         public final ObjectArrayFIFOQueue<ChunkRenderContainer<T1>> iterationQueue = new ObjectArrayFIFOQueue<>();
         @SuppressWarnings("unchecked")
-        public final ChunkRenderList<T1>[] chunkRenderLists = new ChunkRenderList[BlockRenderPass.COUNT];
+        public final ChunkRenderList<T1>[] chunkRenderLists = new ChunkRenderList[backend.getRenderPassManager().getPassCount()];
         public final ObjectList<ChunkRenderContainer<T1>> tickableChunks = new ObjectArrayList<>();
         public final ObjectList<BlockEntity> visibleBlockEntities = new ObjectArrayList<>();
 
@@ -101,10 +92,6 @@
     }
 
     public ChunkRenderManager(SodiumWorldRenderer renderer, ChunkRenderBackend<T> backend, BlockRenderPassManager renderPassManager, ClientWorld world, int renderDistance) {
-=======
-    @SuppressWarnings("unchecked")
-    public ChunkRenderManager(SodiumWorldRenderer renderer, ChunkRenderBackend<T> backend, ClientWorld world, int renderDistance) {
->>>>>>> 1df506fd
         this.backend = backend;
         this.renderer = renderer;
         this.world = world;
@@ -115,15 +102,7 @@
 
         this.dirty = true;
 
-<<<<<<< HEAD
         renderContext = new RenderContext<>();
-=======
-        this.chunkRenderLists = new ChunkRenderList[backend.getRenderPassManager().getPassCount()];
-
-        for (int i = 0; i < this.chunkRenderLists.length; i++) {
-            this.chunkRenderLists[i] = new ChunkRenderList<>();
-        }
->>>>>>> 1df506fd
     }
 
     public void updateGraph(Camera camera, FrustumExtended frustum, int frame, boolean spectator) {
@@ -421,15 +400,9 @@
         return render;
     }
 
-<<<<<<< HEAD
-    public void renderLayer(MatrixStack matrixStack, BlockRenderPass pass, double x, double y, double z) {
-        ChunkRenderList<T> chunkRenderList = this.renderContext.chunkRenderLists[pass.ordinal()];
-        ChunkRenderListIterator<T> iterator = chunkRenderList.iterator(pass.isTranslucent());
-=======
     public void renderChunks(MatrixStack matrixStack, BlockRenderPass pass, double x, double y, double z) {
         ChunkRenderListIterator<T> iterator = this.chunkRenderLists[pass.ordinal()]
                 .iterator(pass.isForwardRendering());
->>>>>>> 1df506fd
 
         this.backend.renderChunks(matrixStack, pass, iterator, new ChunkCameraContext(x, y, z));
     }
