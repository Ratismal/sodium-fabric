--- conflicted
+++ resolved
@@ -71,17 +71,7 @@
     private final TrackedArray<ChunkRenderContainer> renders = new TrackedArray<>(ChunkRenderContainer.class, 16384);
     private final IntPool renderIds = new IntPool();
 
-<<<<<<< HEAD
     public RenderContext<T> renderContext;
-=======
-    private final ObjectArrayFIFOQueue<ChunkRenderContainer> importantRebuildQueue = new ObjectArrayFIFOQueue<>();
-    private final ObjectArrayFIFOQueue<ChunkRenderContainer> rebuildQueue = new ObjectArrayFIFOQueue<>();
-
-    private final ChunkRenderList[] chunkRenderLists = new ChunkRenderList[BlockRenderPass.COUNT];
-    private final ObjectList<ChunkRenderContainer> tickableChunks = new ObjectArrayList<>();
-
-    private final ObjectList<BlockEntity> visibleBlockEntities = new ObjectArrayList<>();
->>>>>>> 8efced10
 
     private final SodiumWorldRenderer renderer;
     private final ClientWorld world;
@@ -101,6 +91,9 @@
         public final ObjectList<ChunkRenderContainer<T1>> tickableChunks = new ObjectArrayList<>();
         public final ObjectList<BlockEntity> visibleBlockEntities = new ObjectArrayList<>();
 
+        private final ObjectArrayFIFOQueue<ChunkRenderContainer> importantRebuildQueue = new ObjectArrayFIFOQueue<>();
+        private final ObjectArrayFIFOQueue<ChunkRenderContainer> rebuildQueue = new ObjectArrayFIFOQueue<>();
+
         public RenderContext(){
             for (int i = 0; i < this.chunkRenderLists.length; i++) {
                 this.chunkRenderLists[i] = new ChunkRenderList<>();
@@ -121,13 +114,7 @@
 
         this.dirty = true;
 
-<<<<<<< HEAD
         this.renderContext = new RenderContext<>();
-=======
-        for (int i = 0; i < this.chunkRenderLists.length; i++) {
-            this.chunkRenderLists[i] = new ChunkRenderList();
-        }
->>>>>>> 8efced10
 
         this.culler = new ChunkGraphCuller(world, renderDistance);
         this.useChunkFaceCulling = SodiumClientMod.options().advanced.useChunkFaceCulling;
@@ -199,36 +186,15 @@
     private void addChunkToRenderLists(ChunkRenderContainer render) {
         int visibleFaces = render.getFacesWithData();
 
-<<<<<<< HEAD
-        boolean added = false;
-        T[] states = render.getGraphicsStates();
-        RenderContext<T> context = this.renderContext;
-
-        for (int i = 0; i < states.length; i++) {
-            T state = states[i];
-
-            if (state != null) {
-                ChunkRenderList<T> list = context.chunkRenderLists[i];
-                list.add(state, visibleFaces);
-
-                added = true;
-=======
         if (this.useChunkFaceCulling) {
             ChunkRenderBounds bounds = render.getBounds();
 
             if (this.cameraX < bounds.x1) {
                 visibleFaces &= ~ChunkFaceFlags.EAST;
->>>>>>> 8efced10
-            }
-
-<<<<<<< HEAD
-        if (added) {
-            if (render.isTickable()) {
-                context.tickableChunks.add(render);
-=======
+            }
+
             if (this.cameraX > bounds.x2) {
                 visibleFaces &= ~ChunkFaceFlags.WEST;
->>>>>>> 8efced10
             }
 
             if (this.cameraY < bounds.y1) {
@@ -290,11 +256,7 @@
 
         this.renderContext.visibleBlockEntities.clear();
 
-<<<<<<< HEAD
-        for (ChunkRenderList<T> list : this.renderContext.chunkRenderLists) {
-=======
         for (ChunkRenderList list : this.chunkRenderLists) {
->>>>>>> 8efced10
             list.reset();
         }
 
@@ -419,13 +381,8 @@
     }
 
     public void renderLayer(MatrixStack matrixStack, BlockRenderPass pass, double x, double y, double z) {
-<<<<<<< HEAD
-        ChunkRenderList<T> chunkRenderList = this.renderContext.chunkRenderLists[pass.ordinal()];
-        ChunkRenderListIterator<T> iterator = chunkRenderList.iterator(pass.isTranslucent());
-=======
         ChunkRenderList chunkRenderList = this.chunkRenderLists[pass.ordinal()];
         ChunkRenderListIterator iterator = chunkRenderList.iterator(pass.isTranslucent());
->>>>>>> 8efced10
 
         this.backend.begin(matrixStack);
         this.backend.render(iterator, new ChunkCameraContext(x, y, z));
@@ -433,11 +390,7 @@
     }
 
     public void tickVisibleRenders() {
-<<<<<<< HEAD
-        for (ChunkRenderContainer<T> render : this.renderContext.tickableChunks) {
-=======
         for (ChunkRenderContainer render : this.tickableChunks) {
->>>>>>> 8efced10
             render.tick();
         }
     }
