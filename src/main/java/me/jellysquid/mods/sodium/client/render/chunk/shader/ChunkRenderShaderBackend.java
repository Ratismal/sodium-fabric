--- conflicted
+++ resolved
@@ -8,26 +8,18 @@
 import me.jellysquid.mods.sodium.client.render.chunk.ChunkGraphicsState;
 import me.jellysquid.mods.sodium.client.render.chunk.ChunkRenderBackend;
 import me.jellysquid.mods.sodium.client.render.chunk.format.ChunkMeshAttribute;
-<<<<<<< HEAD
+import me.jellysquid.mods.sodium.common.util.collections.IntPool;
+import me.jellysquid.mods.sodium.common.util.collections.TrackedArray;
 import me.jellysquid.mods.sodium.client.render.chunk.passes.BlockRenderPass;
 
-=======
-import me.jellysquid.mods.sodium.common.util.collections.IntPool;
-import me.jellysquid.mods.sodium.common.util.collections.TrackedArray;
->>>>>>> 8b945931
 import net.minecraft.client.util.math.MatrixStack;
 import net.minecraft.util.Identifier;
 
 import java.util.EnumMap;
 
 public abstract class ChunkRenderShaderBackend<T extends ChunkGraphicsState, P extends ChunkProgram>
-<<<<<<< HEAD
-        implements ChunkRenderBackend<T> {
+        implements ChunkRenderBackend {
     private final EnumMap<ChunkFogMode, EnumMap<BlockRenderPass, P>> programs = new EnumMap<>(ChunkFogMode.class);
-=======
-        implements ChunkRenderBackend {
-    private final EnumMap<ChunkFogMode, P> programs = new EnumMap<>(ChunkFogMode.class);
->>>>>>> 8b945931
 
     protected final ChunkVertexType vertexType;
     protected final GlVertexFormat<ChunkMeshAttribute> vertexFormat;
@@ -96,15 +88,10 @@
     protected abstract P createShaderProgram(Identifier name, int handle, ChunkFogMode fogMode, BlockRenderPass pass);
 
     @Override
-<<<<<<< HEAD
     public void begin(MatrixStack matrixStack, BlockRenderPass pass) {
-        this.activeProgram = this.programs.get(ChunkFogMode.getActiveMode()).get(pass);
-=======
-    public void begin(MatrixStack matrixStack) {
         this.unloadPending();
 
-        this.activeProgram = this.programs.get(ChunkFogMode.getActiveMode());
->>>>>>> 8b945931
+        this.activeProgram = this.programs.get(ChunkFogMode.getActiveMode()).get(pass);
         this.activeProgram.bind();
         this.activeProgram.setup(matrixStack, this.vertexType.getModelScale(), this.vertexType.getTextureScale());
     }
