package me.jellysquid.mods.sodium.client.world;

import it.unimi.dsi.fastutil.objects.Reference2ObjectOpenHashMap;
import me.jellysquid.mods.sodium.client.render.chunk.compile.ChunkBuilder;
import me.jellysquid.mods.sodium.client.world.biome.BiomeCache;
import me.jellysquid.mods.sodium.client.world.biome.BiomeCacheManager;
import me.jellysquid.mods.sodium.client.world.biome.BiomeColorCache;
import me.jellysquid.mods.sodium.common.util.pool.ReusableObject;
import net.minecraft.block.BlockState;
import net.minecraft.block.entity.BlockEntity;
import net.minecraft.fluid.FluidState;
import net.minecraft.util.collection.PackedIntegerArray;
import net.minecraft.util.math.BlockPos;
import net.minecraft.util.math.ChunkSectionPos;
import net.minecraft.util.math.Direction;
import net.minecraft.util.math.MathHelper;
import net.minecraft.world.BlockRenderView;
import net.minecraft.world.LightType;
import net.minecraft.world.World;
import net.minecraft.world.biome.Biome;
import net.minecraft.world.biome.source.BiomeAccess;
import net.minecraft.world.biome.source.BiomeArray;
import net.minecraft.world.chunk.*;
import net.minecraft.world.chunk.light.ChunkLightingView;
import net.minecraft.world.chunk.light.LightingProvider;
import net.minecraft.world.level.ColorResolver;

import java.util.Arrays;
import java.util.Map;

/**
 * Takes a slice of world state (block states, biome and light data arrays) and copies the data for use in off-thread
 * operations. This allows chunk build tasks to see a consistent snapshot of chunk data at the exact moment the task was
 * created.
 *
 * World slices are not safe to use from multiple threads at once, but the data they contain is safe from modification
 * by the main client thread.
 *
 * Object pooling should be used to avoid huge allocations as this class contains many large arrays.
 */
public class WorldSlice extends ReusableObject implements BlockRenderView, BiomeAccess.Storage {
    private static final ChunkSection EMPTY_SECTION = new ChunkSection(0);

    // The number of blocks on each axis in a section.
    private static final int SECTION_BLOCK_LENGTH = 16;

    // The number of blocks in a section.
    private static final int SECTION_BLOCK_COUNT = SECTION_BLOCK_LENGTH * SECTION_BLOCK_LENGTH * SECTION_BLOCK_LENGTH;

    // The radius of blocks around the origin chunk that should be copied.
<<<<<<< HEAD
    private static final int NEIGHBOR_BLOCK_RADIUS = 16;
=======
    private static final int NEIGHBOR_BLOCK_RADIUS = 2;
>>>>>>> e0369669

    // The radius of chunks around the origin chunk that should be copied.
    private static final int NEIGHBOR_CHUNK_RADIUS = MathHelper.roundUpToMultiple(NEIGHBOR_BLOCK_RADIUS, 16) >> 4;

    // The number of blocks on each axis of this slice.
    private static final int BLOCK_LENGTH = SECTION_BLOCK_LENGTH + (NEIGHBOR_BLOCK_RADIUS * 2);

    // The number of sections on each axis of this slice.
    private static final int SECTION_LENGTH = 1 + (NEIGHBOR_CHUNK_RADIUS * 2);

    // The size of the lookup tables used for mapping values to coordinate int pairs. The lookup table size is always
    // a power of two so that multiplications can be replaced with simple bit shifts in hot code paths.
    private static final int TABLE_LENGTH = MathHelper.smallestEncompassingPowerOfTwo(SECTION_LENGTH);

    // The number of bits needed for each X/Y/Z component in a lookup table.
    private static final int TABLE_BITS = Integer.bitCount(TABLE_LENGTH - 1);

    // The array size for the chunk lookup table.
    private static final int CHUNK_TABLE_ARRAY_SIZE = TABLE_LENGTH * TABLE_LENGTH;

    // The array size for the section lookup table.
    private static final int SECTION_TABLE_ARRAY_SIZE = TABLE_LENGTH * TABLE_LENGTH * TABLE_LENGTH;

    // Local Section->BlockState table. Read-only.
    private final BlockState[][] blockStatesArrays;

    // A pointer to the BlockState array for the origin section.
    private final BlockState[] originBlockStates;

    // Local Section->Light table. Read-only.
    private final ChunkNibbleArray[] blockLightArrays;
    private final ChunkNibbleArray[] skyLightArrays;

    // Local Section->Biome table.
    private final BiomeCache[] biomeCaches;
    private final BiomeArray[] biomeArrays;

    // The biome blend caches for each color resolver type
    // This map is always re-initialized, but the caches themselves are taken from an object pool
    private final Map<ColorResolver, BiomeColorCache> colorResolvers = new Reference2ObjectOpenHashMap<>();

    // The previously accessed and cached color resolver, used in conjunction with the cached color cache field
    private ColorResolver prevColorResolver;

    // The cached lookup result for the previously accessed color resolver to avoid excess hash table accesses
    // for vertex color blending
    private BiomeColorCache prevColorCache;

    // The world this slice has copied data from
    private World world;

    // Pointers to the chunks this slice encompasses
    private WorldChunk[] chunks;

    private BiomeCacheManager biomeCacheManager;

    // The starting point from which this slice captures blocks
    private int baseX, baseY, baseZ;

    // The min/max bounds of the blocks copied by this slice
    private int minX, minY, minZ;
    private int maxX, maxY, maxZ;

    // The chunk origin of this slice
    private ChunkSectionPos origin;

    public static WorldChunk[] createChunkSlice(World world, ChunkSectionPos pos) {
        WorldChunk chunk = world.getChunk(pos.getX(), pos.getZ());
        ChunkSection section = chunk.getSectionArray()[pos.getY()];

        // If the chunk section is absent or empty, simply terminate now. There will never be anything in this chunk
        // section to render, so we need to signal that a chunk render task shouldn't created. This saves a considerable
        // amount of time in queueing instant build tasks and greatly accelerates how quickly the world can be loaded.
        if (section == null || section.isEmpty()) {
            return null;
        }

        int minChunkX = pos.getX() - NEIGHBOR_CHUNK_RADIUS;
        int minChunkZ = pos.getZ() - NEIGHBOR_CHUNK_RADIUS;

        int maxChunkX = pos.getX() + NEIGHBOR_CHUNK_RADIUS;
        int maxChunkZ = pos.getZ() + NEIGHBOR_CHUNK_RADIUS;

        WorldChunk[] chunks = new WorldChunk[CHUNK_TABLE_ARRAY_SIZE];

        // Create an array of references to the world chunks in this slice
        for (int x = minChunkX; x <= maxChunkX; x++) {
            for (int z = minChunkZ; z <= maxChunkZ; z++) {
                chunks[getLocalChunkIndex(x - minChunkX, z - minChunkZ)] = world.getChunk(x, z);
            }
        }

        return chunks;
    }

    public WorldSlice() {
        this.blockStatesArrays = new BlockState[SECTION_TABLE_ARRAY_SIZE][];

        for (int x = 0; x < SECTION_LENGTH; x++) {
            for (int y = 0; y < SECTION_LENGTH; y++) {
                for (int z = 0; z < SECTION_LENGTH; z++) {
                    this.blockStatesArrays[getLocalSectionIndex(x, y, z)] = new BlockState[SECTION_BLOCK_COUNT];
                }
            }
        }

        this.blockLightArrays = new ChunkNibbleArray[SECTION_TABLE_ARRAY_SIZE];
        this.skyLightArrays = new ChunkNibbleArray[SECTION_TABLE_ARRAY_SIZE];

        this.biomeCaches = new BiomeCache[CHUNK_TABLE_ARRAY_SIZE];
        this.biomeArrays = new BiomeArray[CHUNK_TABLE_ARRAY_SIZE];

        this.originBlockStates = this.blockStatesArrays[getLocalSectionIndex((SECTION_LENGTH / 2), (SECTION_LENGTH / 2), (SECTION_LENGTH / 2))];
    }

    public void init(ChunkBuilder builder, World world, ChunkSectionPos origin, WorldChunk[] chunks) {
        this.world = world;
        this.chunks = chunks;
        this.origin = origin;

        this.minX = origin.getMinX() - NEIGHBOR_BLOCK_RADIUS;
        this.minY = origin.getMinY() - NEIGHBOR_BLOCK_RADIUS;
        this.minZ = origin.getMinZ() - NEIGHBOR_BLOCK_RADIUS;

        this.maxX = origin.getMaxX() + NEIGHBOR_BLOCK_RADIUS;
        this.maxY = origin.getMaxY() + NEIGHBOR_BLOCK_RADIUS;
        this.maxZ = origin.getMaxZ() + NEIGHBOR_BLOCK_RADIUS;

        final int minChunkX = this.minX >> 4;
        final int minChunkY = this.minY >> 4;
        final int minChunkZ = this.minZ >> 4;

        final int maxChunkX = this.maxX >> 4;
        final int maxChunkY = this.maxY >> 4;
        final int maxChunkZ = this.maxZ >> 4;

        this.baseX = minChunkX << 4;
        this.baseY = minChunkY << 4;
        this.baseZ = minChunkZ << 4;

        // Iterate over all sliced chunks
        for (int chunkX = minChunkX; chunkX <= maxChunkX; chunkX++) {
            for (int chunkZ = minChunkZ; chunkZ <= maxChunkZ; chunkZ++) {
                // The local index for this chunk in the slice's data arrays
                int chunkIdx = getLocalChunkIndex(chunkX - minChunkX, chunkZ - minChunkZ);

                Chunk chunk = this.chunks[chunkIdx];

                for (int chunkY = minChunkY; chunkY <= maxChunkY; chunkY++) {
                    ChunkSectionPos pos = ChunkSectionPos.from(chunkX, chunkY, chunkZ);

                    // Find the local position of the chunk in the sliced chunk array
                    int sectionIdx = getLocalSectionIndex(chunkX - minChunkX, chunkY - minChunkY, chunkZ - minChunkZ);

                    this.populateLightArrays(sectionIdx, pos);
                    this.populateBlockArrays(sectionIdx, pos, chunk);
                }

                this.biomeArrays[chunkIdx] = chunk.getBiomeArray();
            }
        }

        this.biomeCacheManager = builder.getBiomeCacheManager();
        this.biomeCacheManager.populateArrays(origin.getX(), origin.getY(), origin.getZ(), this.biomeCaches);
    }

    private void populateLightArrays(int sectionIdx, ChunkSectionPos pos) {
        ChunkLightingView blockLightProvider = this.world.getLightingProvider().get(LightType.BLOCK);
        ChunkLightingView skyLightProvider = this.world.getLightingProvider().get(LightType.SKY);
        
        this.blockLightArrays[sectionIdx] = blockLightProvider.getLightSection(pos);
        this.skyLightArrays[sectionIdx] = skyLightProvider.getLightSection(pos);
    }

    private void populateBlockArrays(int sectionIdx, ChunkSectionPos pos, Chunk chunk) {
        ChunkSection section = getChunkSection(chunk, pos);

        if (section == null || section.isEmpty()) {
            section = EMPTY_SECTION;
        }

        PalettedContainer<BlockState> container = section.getContainer();

        PackedIntegerArray intArray = container.data;
        Palette<BlockState> palette = container.palette;

        BlockState[] dst = this.blockStatesArrays[sectionIdx];

        int minBlockX = Math.max(this.minX, pos.getMinX());
        int maxBlockX = Math.min(this.maxX, pos.getMaxX());

        int minBlockY = Math.max(this.minY, pos.getMinY());
        int maxBlockY = Math.min(this.maxY, pos.getMaxY());

        int minBlockZ = Math.max(this.minZ, pos.getMinZ());
        int maxBlockZ = Math.min(this.maxZ, pos.getMaxZ());

        int prevPaletteId = -1;
        BlockState prevPaletteState = null;

        for (int y = minBlockY; y <= maxBlockY; y++) {
            for (int z = minBlockZ; z <= maxBlockZ; z++) {
                for (int x = minBlockX; x <= maxBlockX; x++) {
                    int blockIdx = getLocalBlockIndex(x & 15, y & 15, z & 15);
                    int paletteId = intArray.get(blockIdx);

                    BlockState state;

                    if (prevPaletteId == paletteId) {
                        state = prevPaletteState;
                    } else {
                        state = palette.getByIndex(paletteId);

                        prevPaletteState = state;
                        prevPaletteId = paletteId;
                    }

                    dst[blockIdx] = state;
                }
            }
        }
    }

    @Override
    public BlockState getBlockState(BlockPos pos) {
        return this.getBlockState(pos.getX(), pos.getY(), pos.getZ());
    }

    public BlockState getBlockState(int x, int y, int z) {
        int relX = x - this.baseX;
        int relY = y - this.baseY;
        int relZ = z - this.baseZ;

        return this.blockStatesArrays[getLocalSectionIndex(relX >> 4, relY >> 4, relZ >> 4)]
                [getLocalBlockIndex(relX & 15, relY & 15, relZ & 15)];
    }

    public BlockState getOriginBlockState(int x, int y, int z) {
        return this.originBlockStates[getLocalBlockIndex(x, y, z)];
    }

    @Override
    public FluidState getFluidState(BlockPos pos) {
        return this.getBlockState(pos)
                .getFluidState();
    }

    public FluidState getFluidState(int x, int y, int z) {
        return this.getBlockState(x, y, z)
                .getFluidState();
    }

    @Override
    public float getBrightness(Direction direction, boolean shaded) {
        return this.world.getBrightness(direction, shaded);
    }

    @Override
    public LightingProvider getLightingProvider() {
        return this.world.getLightingProvider();
    }

    @Override
    public BlockEntity getBlockEntity(BlockPos pos) {
        return this.getBlockEntity(pos, WorldChunk.CreationType.IMMEDIATE);
    }

    public BlockEntity getBlockEntity(BlockPos pos, WorldChunk.CreationType type) {
        int relX = pos.getX() - this.baseX;
        int relZ = pos.getZ() - this.baseZ;

        return this.chunks[getLocalChunkIndex(relX >> 4, relZ >> 4)]
                .getBlockEntity(pos, type);
    }

    @Override
    public int getColor(BlockPos pos, ColorResolver resolver) {
        BiomeColorCache cache;

        if (this.prevColorResolver == resolver) {
            cache = this.prevColorCache;
        } else {
            cache = this.colorResolvers.get(resolver);

            if (cache == null) {
                this.colorResolvers.put(resolver, cache = new BiomeColorCache(resolver, this));
            }

            this.prevColorResolver = resolver;
            this.prevColorCache = cache;
        }

        return cache.getBlendedColor(pos);
    }

    @Override
    public int getLightLevel(LightType type, BlockPos pos) {
        switch (type) {
            case SKY:
                return this.getLightLevel(this.skyLightArrays, pos);
            case BLOCK:
                return this.getLightLevel(this.blockLightArrays, pos);
            default:
                return 0;
        }
    }

    @Override
    public int getBaseLightLevel(BlockPos pos, int ambientDarkness) {
        return 0;
    }

    @Override
    public boolean isSkyVisible(BlockPos pos) {
        return false;
    }

    private int getLightLevel(ChunkNibbleArray[] arrays, BlockPos pos) {
        int relX = pos.getX() - this.baseX;
        int relY = pos.getY() - this.baseY;
        int relZ = pos.getZ() - this.baseZ;

        ChunkNibbleArray array = arrays[getLocalSectionIndex(relX >> 4, relY >> 4, relZ >> 4)];

        if (array != null) {
            return array.get(relX & 15, relY & 15, relZ & 15);
        }

        return 0;
    }

    // TODO: Is this safe? The biome data arrays should be immutable once loaded into the client
    @Override
    public Biome getBiomeForNoiseGen(int x, int y, int z) {
        int x2 = (x >> 2) - (this.baseX >> 4);
        int z2 = (z >> 2) - (this.baseZ >> 4);

        // Coordinates are in biome space!
        // [VanillaCopy] WorldView#getBiomeForNoiseGen(int, int, int)
        BiomeArray array = this.biomeArrays[getLocalChunkIndex(x2, z2)];

        if (array != null ) {
            return array.getBiomeForNoiseGen(x, y, z);
        }

        return this.world.getGeneratorStoredBiome(x, y, z);
    }

    /**
     * Gets or computes the biome at the given global coordinates.
     */
    public Biome getCachedBiome(int x, int z) {
        int relX = x - this.baseX;
        int relZ = z - this.baseZ;

        return this.biomeCaches[getLocalChunkIndex(relX >> 4, relZ >> 4)]
                .getBiome(this, x, z);
    }

    public ChunkSectionPos getOrigin() {
        return this.origin;
    }

    @Override
    public void reset() {
        for (BiomeCache cache : this.biomeCaches) {
            if (cache != null) {
                this.biomeCacheManager.release(cache);
            }
        }

        Arrays.fill(this.biomeCaches, null);
        Arrays.fill(this.biomeArrays, null);
        Arrays.fill(this.blockLightArrays, null);
        Arrays.fill(this.skyLightArrays, null);

        this.biomeCacheManager = null;
        this.chunks = null;
        this.world = null;

        this.colorResolvers.clear();
        this.prevColorCache = null;
        this.prevColorResolver = null;
    }

    // [VanillaCopy] PalettedContainer#toIndex
    public static int getLocalBlockIndex(int x, int y, int z) {
        return y << 8 | z << 4 | x;
    }

    public static int getLocalSectionIndex(int x, int y, int z) {
        return y << TABLE_BITS << TABLE_BITS | z << TABLE_BITS | x;
    }

    public static int getLocalChunkIndex(int x, int z) {
        return z << TABLE_BITS | x;
    }

    private static ChunkSection getChunkSection(Chunk chunk, ChunkSectionPos pos) {
        ChunkSection section = null;

        if (!World.isHeightInvalid(ChunkSectionPos.getBlockCoord(pos.getY()))) {
            section = chunk.getSectionArray()[pos.getY()];
        }

        return section;
    }
}<|MERGE_RESOLUTION|>--- conflicted
+++ resolved
@@ -48,11 +48,7 @@
     private static final int SECTION_BLOCK_COUNT = SECTION_BLOCK_LENGTH * SECTION_BLOCK_LENGTH * SECTION_BLOCK_LENGTH;
 
     // The radius of blocks around the origin chunk that should be copied.
-<<<<<<< HEAD
-    private static final int NEIGHBOR_BLOCK_RADIUS = 16;
-=======
     private static final int NEIGHBOR_BLOCK_RADIUS = 2;
->>>>>>> e0369669
 
     // The radius of chunks around the origin chunk that should be copied.
     private static final int NEIGHBOR_CHUNK_RADIUS = MathHelper.roundUpToMultiple(NEIGHBOR_BLOCK_RADIUS, 16) >> 4;
