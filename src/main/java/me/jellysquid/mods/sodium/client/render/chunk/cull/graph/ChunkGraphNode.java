--- conflicted
+++ resolved
@@ -3,10 +3,7 @@
 import me.jellysquid.mods.sodium.client.render.chunk.data.ChunkRenderData;
 import me.jellysquid.mods.sodium.client.util.math.FrustumExtended;
 import me.jellysquid.mods.sodium.common.util.DirectionUtil;
-<<<<<<< HEAD
-import net.minecraft.client.render.chunk.ChunkOcclusionData;
-import net.minecraft.util.math.BlockPos;
-=======
+
 import me.jellysquid.mods.sodium.mixin.core.frustum.MixinFrustum;
 import net.minecraft.client.render.Frustum;
 import me.jellysquid.mods.sodium.common.util.collections.TrackedArrayItem;
@@ -14,7 +11,7 @@
 import net.minecraft.util.math.BlockPos;
 import net.minecraft.util.math.Box;
 import net.minecraft.util.math.ChunkSectionPos;
->>>>>>> 7afbfd50
+
 import net.minecraft.util.math.Direction;
 
 public class ChunkGraphNode {
@@ -41,18 +38,10 @@
         this.visibilityData = DEFAULT_VISIBILITY_DATA;
     }
 
-<<<<<<< HEAD
+
     public ChunkGraphNode getConnectedNode(Direction dir) {
         return this.nodes[dir.ordinal()];
-=======
-        this.boundingBox = new Box(
-                getOriginX(), getOriginY(), getOriginZ(),
-                getOriginX() + 16, getOriginY() + 16, getOriginZ() + 16
-        );
 
-
-        this.empty = false;
->>>>>>> 7afbfd50
     }
 
     public void setLastVisibleFrame(int frame) {
@@ -187,4 +176,5 @@
 
         return (xDist * xDist) + (yDist * yDist) + (zDist * zDist);
     }
+
 }