--- conflicted
+++ resolved
@@ -1,10 +1,6 @@
 plugins {
-<<<<<<< HEAD
-    id 'fabric-loom' version '0.4-SNAPSHOT'
+    id 'fabric-loom' version '0.5.28'
     id 'maven-publish'
-=======
-    id 'fabric-loom' version '0.5.28'
->>>>>>> 2af6510d
 }
 
 sourceCompatibility = JavaVersion.VERSION_1_8
